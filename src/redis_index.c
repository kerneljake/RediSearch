--- conflicted
+++ resolved
@@ -34,24 +34,16 @@
     blk->firstId = RedisModule_LoadUnsigned(rdb);
     blk->lastId = RedisModule_LoadUnsigned(rdb);
     blk->numDocs = RedisModule_LoadUnsigned(rdb);
-<<<<<<< HEAD
+    if (blk->numDocs > 0) {
+      ++actualSize;
+    }
+
     blk->buf.data = RedisModule_LoadStringBuffer(rdb, &blk->buf.offset);
     blk->buf.cap = blk->buf.offset;
     // if we read a buffer of 0 bytes we still read 1 byte from the RDB that needs to be freed
-=======
-    if (blk->numDocs > 0) {
-      ++actualSize;
-    }
-
-    size_t cap;
-    char *data = RedisModule_LoadStringBuffer(rdb, &cap);
-
-    blk->data = Buffer_Wrap(cap > 0 ? data : NULL, cap);
-    blk->data->offset = cap;
-    // if we read a buffer of 0 bytes we still read 1 byte from the RDB that needs to be freed
-    if (!cap && data) {
-      RedisModule_Free(data);
-      Buffer_Free(blk->data);
+    if (!blk->buf.cap && blk->buf.data) {
+      RedisModule_Free(blk->buf.data);
+      blk->buf.data = NULL;
     }
   }
   idx->size = actualSize;
@@ -59,7 +51,6 @@
     InvertedIndex_AddBlock(idx, 0);
   } else {
     idx->blocks = rm_realloc(idx->blocks, idx->size * sizeof(IndexBlock));
->>>>>>> 0c39d3bf
   }
   return idx;
 }
